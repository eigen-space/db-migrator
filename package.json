--- conflicted
+++ resolved
@@ -1,10 +1,6 @@
 {
     "name": "@eigenspace/db-migrator",
-<<<<<<< HEAD
     "version": "1.0.0",
-=======
-    "version": "0.0.2",
->>>>>>> 233ae62e
     "description": "It is a base package that allows to migrate SQL change sets for a database. It is a simple version of migration like the Liquibase does but only for NodeJs.",
     "author": "Anton Kalashnikov <tohasan@yandex.ru>",
     "contributors": [],
